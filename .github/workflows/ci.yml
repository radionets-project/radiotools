--- conflicted
+++ resolved
@@ -45,12 +45,8 @@
         with:
           fetch-depth: 0
 
-<<<<<<< HEAD
-      - uses: astral-sh/setup-uv@v6
-=======
       - name: Set up Python
         uses: astral-sh/setup-uv@v6
->>>>>>> 60e7ea49
         with:
           python-version: ${{ matrix.python-version }}
 
