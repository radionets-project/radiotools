name: CI

on:
  push:
    branches:
      - main
    tags:
      - '**'
  pull_request:

env:
  MPLBACKEND: Agg
  PYTEST_ADDOPTS: --color=yes
  GITHUB_PR_NUMBER: ${{ github.event.number }}

jobs:
  tests:
    runs-on: ${{ matrix.os }}
    strategy:
      matrix:
        include:
          - os: ubuntu-latest
            python-version: "3.11"
            install-method: mamba

          - os: ubuntu-latest
            python-version: "3.12"
            install-method: mamba

          - os: ubuntu-latest
            python-version: "3.12"
            install-method: pip

          - os: macos-latest
            python-version: "3.12"
            install-method: pip

    defaults:
      run:
        # We need login shells (-l) for micromamba to work.
        shell: bash -leo pipefail {0}

    steps:
      - uses: actions/checkout@v5
        with:
          fetch-depth: 0

      - name: Prepare mamba installation
        if: matrix.install-method == 'mamba' &&  contains(github.event.pull_request.labels.*.name, 'documentation-only') == false
        env:
          PYTHON_VERSION: ${{ matrix.python-version }}
        run: |
          # setup correct python version
          sed -i -e "s/- python.*/- python=$PYTHON_VERSION/g" environment.yml

      - name: mamba setup
        if: matrix.install-method == 'mamba' &&  contains(github.event.pull_request.labels.*.name, 'documentation-only') == false
        uses: mamba-org/setup-micromamba@v2
        with:
          environment-file: environment.yml
          cache-downloads: true

      - if: matrix.install-method == 'pip' && runner.os == 'macOS' && contains(github.event.pull_request.labels.*.name, 'documentation-only') == false
        name: Fix Python PATH on macOS
        # See https://github.com/actions/setup-python/issues/132 and
        # https://github.com/actions/setup-python/issues/132#issuecomment-779406058
        # Login shells on macOS prepend system paths, so we need to
        # prepend the python path from actions/setup-python.
        # Micromamba sets up ~/.bash_profile, where we need to set the path now.
        run: |
          tee -a ~/.bash_profile <<<'export PATH="$pythonLocation/bin:$PATH"'

      - name: Install dependencies
<<<<<<< HEAD
        uses: astral-sh/setup-uv@v6
        with:
          python-version: ${{ matrix.python-version }}
=======
        env:
          PYTHON_VERSION: ${{ matrix.python-version }}
>>>>>>> 71a74749
        run: |
          python --version
          uv pip install --system --upgrade pip
          uv pip install --system --group tests -e .[casa]
          uv pip freeze
          uv pip list

      - name: List installed package versions (conda)
        if: matrix.environment-type == 'mamba'
        run: micromamba list

      - name: Initialize CASAData
        run: |
          mkdir -p ~/.casa/data/
          python -c "import casatools;"

      - name: Tests
        run: |
          pytest -vv --cov --cov-report=xml --junitxml=junit.xml -o junit_family=legacy

      - name: Upload coverage to Codecov
        uses: codecov/codecov-action@v5
        env:
          CODECOV_TOKEN: ${{ secrets.CODECOV_TOKEN }}

      - name: Upload test results to Codecov
        if: ${{ !cancelled() }}
        uses: codecov/test-results-action@v1
        with:
          token: ${{ secrets.CODECOV_TOKEN }}

  docs:
    runs-on: ubuntu-latest
    steps:
      - uses: actions/checkout@v5
        with:
          fetch-depth: 0

      - name: Set up Python
        uses: astral-sh/setup-uv@v6
        with:
          python-version: "3.11"

      - name: Install doc dependencies
        run: |
          sudo apt update --yes && sudo apt install --yes git
          uv sync --locked --extra casa --group docs
          git describe --tags

      - name: Create CASA data directory
        run: |
          mkdir -p $HOME/.casa/data

      - name: Build docs
        run: |
          uv run make -C docs html

      - name: Produce Changelog
        run: |
          uv run towncrier build --yes --version==0.0.0<|MERGE_RESOLUTION|>--- conflicted
+++ resolved
@@ -71,14 +71,9 @@
           tee -a ~/.bash_profile <<<'export PATH="$pythonLocation/bin:$PATH"'
 
       - name: Install dependencies
-<<<<<<< HEAD
         uses: astral-sh/setup-uv@v6
         with:
           python-version: ${{ matrix.python-version }}
-=======
-        env:
-          PYTHON_VERSION: ${{ matrix.python-version }}
->>>>>>> 71a74749
         run: |
           python --version
           uv pip install --system --upgrade pip
