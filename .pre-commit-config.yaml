ci:
  autoupdate_schedule: monthly
repos:
  - repo: https://github.com/pre-commit/pre-commit-hooks
<<<<<<< HEAD
    rev: "v5.0.0"
    hooks:
      - id: check-added-large-files
      - id: check-case-conflict
      - id: check-merge-conflict
      - id: check-symlinks
      - id: check-yaml
      - id: debug-statements
      - id: end-of-file-fixer
      - id: mixed-line-ending
      - id: name-tests-test
        args: ["--pytest-test-first"]
      - id: requirements-txt-fixer
      - id: trailing-whitespace

  - repo: https://github.com/astral-sh/ruff-pre-commit
    rev: "v0.12.7"
=======
    rev: v6.0.0
    hooks:
    - id: trailing-whitespace
    - id: check-added-large-files
    - id: check-case-conflict
    - id: check-merge-conflict
    - id: end-of-file-fixer

  - repo: https://github.com/codespell-project/codespell
    rev: v2.4.1
    hooks:
    - id: codespell
      additional_dependencies:
        - tomli

  - repo: https://github.com/astral-sh/ruff-pre-commit
    rev: v0.12.8
>>>>>>> 8dde2c4a
    hooks:
      - id: ruff-format
      - id: ruff-check
        args: ["--fix", "--show-fixes"]<|MERGE_RESOLUTION|>--- conflicted
+++ resolved
@@ -2,8 +2,7 @@
   autoupdate_schedule: monthly
 repos:
   - repo: https://github.com/pre-commit/pre-commit-hooks
-<<<<<<< HEAD
-    rev: "v5.0.0"
+    rev: "v6.0.0"
     hooks:
       - id: check-added-large-files
       - id: check-case-conflict
@@ -20,25 +19,6 @@
 
   - repo: https://github.com/astral-sh/ruff-pre-commit
     rev: "v0.12.7"
-=======
-    rev: v6.0.0
-    hooks:
-    - id: trailing-whitespace
-    - id: check-added-large-files
-    - id: check-case-conflict
-    - id: check-merge-conflict
-    - id: end-of-file-fixer
-
-  - repo: https://github.com/codespell-project/codespell
-    rev: v2.4.1
-    hooks:
-    - id: codespell
-      additional_dependencies:
-        - tomli
-
-  - repo: https://github.com/astral-sh/ruff-pre-commit
-    rev: v0.12.8
->>>>>>> 8dde2c4a
     hooks:
       - id: ruff-format
       - id: ruff-check
