<<<<<<< HEAD
from .utils import get_array_names, rms

__all__ = ["get_array_names", "rms"]
=======
from .utils import get_array_names, img2jansky

__all__ = ["get_array_names", "img2jansky"]
>>>>>>> db31c03d
<|MERGE_RESOLUTION|>--- conflicted
+++ resolved
@@ -1,9 +1,7 @@
-<<<<<<< HEAD
-from .utils import get_array_names, rms
+from .utils import get_array_names, img2jansky, rms
 
-__all__ = ["get_array_names", "rms"]
-=======
-from .utils import get_array_names, img2jansky
-
-__all__ = ["get_array_names", "img2jansky"]
->>>>>>> db31c03d
+__all__ = [
+    "get_array_names",
+    "img2jansky",
+    "rms",
+]