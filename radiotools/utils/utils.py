import numpy as np
import requests
from astropy.io import fits
from bs4 import BeautifulSoup
from numpy.typing import ArrayLike


def get_array_names(url: str) -> list[str]:
    """Fetches array names from a given URL
    leading to a directory.

    Parameters
    ----------
    url : str
        URL leading to a directory containing layout
        txt files.

    Returns
    -------
    layouts : list[str]
        List of available layouts.
    """
    r = requests.get(url)
    soup = BeautifulSoup(r.text, features="html.parser")

    a_tags = soup.find_all("a")

    layouts = []
    for i in a_tags:
        if ".txt" in str(i.get("href")):
            layouts.append(i.get("aria-label").split(".txt")[0])

    layouts = list(set(layouts))

    return layouts


<<<<<<< HEAD
def rms(a: ArrayLike, *, axis: int | None = 0):
    """Return an array of the root-mean-square (RMS) value of
    the passed array.

    Parameters
    ----------
    a : array_like
        Array of which to find the RMS.
    axis : int or None

    Returns
    -------
    rms : np.ndarray
        Array of rms values.
    """
    if np.ndim(a) == 0:
        axis = None

    return np.sqrt(np.mean(a**2, axis=axis))
=======
def img2jansky(image: ArrayLike, header: fits.Header):
    """Converts an image from Jy/beam to Jy/px.

    Parameters
    ----------
    image : array_like
        Input image that is to be converted.
    header : :class:`astropy.io.fits.header.Header`
        FITS file header belonging to the respective image.

    Returns
    -------
    array_like
        Converted image in units of Jy/px.
    """
    return (
        4
        * image
        * np.log(2)
        * np.power(header["CDELT1"], 2)
        / (np.pi * header["BMIN"] * header["BMAJ"])
    )
>>>>>>> db31c03d
<|MERGE_RESOLUTION|>--- conflicted
+++ resolved
@@ -35,7 +35,6 @@
     return layouts
 
 
-<<<<<<< HEAD
 def rms(a: ArrayLike, *, axis: int | None = 0):
     """Return an array of the root-mean-square (RMS) value of
     the passed array.
@@ -55,7 +54,8 @@
         axis = None
 
     return np.sqrt(np.mean(a**2, axis=axis))
-=======
+
+
 def img2jansky(image: ArrayLike, header: fits.Header):
     """Converts an image from Jy/beam to Jy/px.
 
@@ -77,5 +77,4 @@
         * np.log(2)
         * np.power(header["CDELT1"], 2)
         / (np.pi * header["BMIN"] * header["BMAJ"])
-    )
->>>>>>> db31c03d
+    )