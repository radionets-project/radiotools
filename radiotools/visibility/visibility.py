"""Shows the source visibility at a given location and time."""

import datetime
from collections import namedtuple

import astropy.units as u
import dateutil.parser
import matplotlib.dates as mdates
import matplotlib.pyplot as plt
import numpy as np
import pandas as pd
from astropy.coordinates import AltAz, BaseCoordinateFrame, EarthLocation, SkyCoord
from astropy.time import Time
from rich.console import Console
from rich.table import Table

from radiotools.layouts import Layout
from radiotools.utils import get_array_names

COLORS = [
    "#fd7f6f",
    "#7eb0d5",
    "#b2e061",
    "#bd7ebe",
    "#ffb55a",
    "#ffee65",
    "#beb9db",
    "#fdcce5",
    "#8bd3c7",
    "#b3d4ff",
]

PYVISGEN_LAYOUTS = "https://raw.githubusercontent.com/radionets-project/pyvisgen/"
PYVISGEN_LAYOUTS += "refs/heads/main/pyvisgen/layouts/"
PYVISGEN = "https://github.com/radionets-project/pyvisgen/blob/main/pyvisgen/layouts/"


class SourceVisibility:
    """Plots the source visibility for a given location
    and time range.

    Parameters
    ----------
    target : tuple or str
        Tuple of RA/Dec coordinates or string of valid
        target name (ICRS).
    date : str or list[str]
        Date or start and end points of a range of dates.
    location : str or :class:`astropy.coordinates.EarthLocation`, optional
        Name of an existing array layout included in pyvisgen,
        a location, or :class:`astropy.coordinates.EarthLocation`
        object of an observatory or telescope. Default: ``None``
    obs_length: float, optional
        Observation length in hours. Default: ``None``
    frame : str or :class:`astropy.coordinates.BaseCoordinateFrame`, optional
        Type of coordinate frame the source sky coordinates
        should represent. Defaults: ``'icrs'``
    print_optimal_date : bool, optional
        Prints the optimal date to observe. Default: False
    """

    def __init__(
        self,
        target: tuple | str,
        date: str | list[str],
        location: str | EarthLocation = None,
        obs_length: float = 4.0,
        frame: str | BaseCoordinateFrame = "icrs",
        min_alt: float = 15.0,
        max_alt: float = 85.0,
        print_optimal_date: bool = False,
    ) -> None:
        """Initializes the class with source and observation information.

        Parameters
        ----------
        target : tuple or str
            Tuple of RA/Dec coordinates or string of valid
            target name (ICRS).
        date : str or list[str]
            Date or start and end points of a range of dates.
        location : str or :class:`astropy.coordinates.EarthLocation`, optional
            Name of an existing array layout included in pyvisgen,
            a location, or :class:`astropy.coordinates.EarthLocation` object of an
            observatory or telescope. Default: ``None``
        obs_length: float, optional
            Observation length in hours. Default: ``None``
        frame : str or :class:`astropy.coordinates.BaseCoordinateFrame`, optional
            Type of coordinate frame the source sky coordinates
            should represent. Defaults: 'icrs'
<<<<<<< HEAD
        print_optimal_date : bool, optional
            Prints the optimal date to observe. Default: False
=======
        min_alt : float, optional
            The minimum altitude of the source (in degrees) above the horizon to
            be determined as visible. Default: 15.0
        max_alt : float, optional
            The maximum altitude of the source (in degrees) above the horizon to
            be determined as visible. Default: 85.0
        print_optimal_date: bool, optional
            If `True` prints the optimal date for the observation. Default: ``False``
>>>>>>> 3a74e620
        """
        if isinstance(target, tuple) or (
            isinstance(target, np.ndarray) and target.size == 2
        ):
            self.ra = u.Quantity(target[0], unit=u.deg)
            self.dec = u.Quantity(target[1], unit=u.deg)
            self.source = SkyCoord(self.ra, self.dec, frame=frame)
            self.target_name = None

        elif isinstance(target, str):
            self.source = SkyCoord.from_name(target, frame=frame)
            self.ra = self.source.ra
            self.dec = self.source.dec
            self.target_name = target

        else:
            raise TypeError(
                "Please either provide a valid target name or a RA/Dec tuple!"
            )

        if isinstance(location, str) and location in get_array_names(PYVISGEN):
            self.name = location
            self.array = Layout.from_url(PYVISGEN_LAYOUTS + location + ".txt")

            self.location = EarthLocation.from_geocentric(
                self.array.x, self.array.y, self.array.z, unit=u.m
            )

        elif isinstance(location, str):
            self.name = location
            self.location = EarthLocation.of_address(location)

        elif isinstance(location, EarthLocation):
            self.name = location
            self.location = location

        else:
            raise ValueError("Please provide a valid location!")

        self.date = date
        self.obs_length = obs_length

        if min_alt > max_alt:
            raise ValueError(
                "The provided minimum altitude must be smaller then the maximum altitude!"
            )

        if min_alt < 0 or min_alt > 90 or max_alt < 0 or max_alt > 90:
            raise ValueError(
                "The minimum and maximum altitude must be in the range of 0 to 90 degrees!"
            )

        self.min_alt = min_alt
        self.max_alt = max_alt

        self._get_dates()
        self._get_pos()

        self.get_optimal_date(print_optimal_date)

    def _get_dates(self) -> None:
        """Creates a date range from the dates given
        when initializing this class.
        """
        if isinstance(self.date, str):
            start_date = dateutil.parser.parse(self.date)
            end_date = start_date + datetime.timedelta(1)
        else:
            start_date = dateutil.parser.parse(self.date[0])
            end_date = dateutil.parser.parse(self.date[1])

        self.dates = pd.date_range(start_date, end_date, periods=1000).strftime(
            "%Y-%m-%d %H:%M:%S"
        )
        self.dates = pd.to_datetime(self.dates)

    def _get_pos(self) -> None:
        """Creates the sky coordinates of the source
        throughout the time range for a given frame
        (default is ICRS) and calculates the altitude
        and azimuth in the AltAz frame.
        """
        self.source_pos = dict()

        if self.location.size == 1:
            altaz_frame = AltAz(obstime=Time(self.dates), location=self.location)
            self.source_pos[0] = self.source.transform_to(altaz_frame)

        elif self.location.size > 10:
            altaz_frame = AltAz(obstime=Time(self.dates), location=self.location[0])
            self.source_pos[0] = self.source.transform_to(altaz_frame)

        else:
            for i, loc in enumerate(self.location):
                altaz_frame = AltAz(obstime=Time(self.dates), location=loc)
                self.source_pos[i] = self.source.transform_to(altaz_frame)

    def _plot_config(self, ax) -> None:
        """Settings for the plot.

        Parameters
        ----------
        ax : matplotlib.axes.Axes.axis
            Axis object of the current figure.
        """
        # axis ticks
        ax["A"].set_xticks(
            ax["A"].get_xticks(), ax["A"].get_xticklabels(), rotation=45, ha="right"
        )

        # further axis settings
        ax["A"].set(
            xlabel="UT Time / hours",
            ylabel="Altitude / deg",
            ylim=(0, 90),
            title=self.name,
        )
        ax["A"].xaxis.set_major_formatter(
            mdates.ConciseDateFormatter(ax["A"].xaxis.get_major_locator())
        )
        ax["B"].axis("off")

        # legend is plotted on axis "B"
        if self.legend:
            handles, labels = ax["A"].get_legend_handles_labels()
            ax["B"].legend(
                ncols=2,
                handles=handles,
                labels=labels,
                loc="upper left",
                handlelength=4,
                title="Telescope ID",
            )

        # Text is drawn on axis "B"
        text_anchor = ax["B"].get_window_extent()

<<<<<<< HEAD
        if self.descr_text:
            text = "Solid lines indicate that the source\n"
            text += "is visible. The visibility window is\n"
            text += "limited to a range between 15 deg\n"
            text += "and 85 deg."

            if self.location.size > 10:
                text += " For array layouts with\n"
                text += "more than 10 stations, only the first\n"
                text += "station (ID 0) is shown."

            ax["B"].annotate(
                text,
                (0.025, 0.025),
                xycoords=text_anchor,
                fontsize=12,
                va="bottom",
                ha="left",
                color="#41424C",
            )
=======
        text = "Solid lines indicate that the source\n"
        text += "is visible. The visibility window is\n"
        text += f"limited to a range between {self.min_alt} deg\n"
        text += f"and {self.max_alt} deg. For array layouts with\n"
        text += "more than 10 stations, only the first\n"
        text += "station (ID 0) is shown."
>>>>>>> 3a74e620

        ax["B"].annotate(
            f"RA:\t{self.ra:.5f}\nDec:\t{self.dec:.5f}".expandtabs(),
            (0.025, 0.4),
            xycoords=text_anchor,
            fontsize=12,
            va="bottom",
            ha="left",
            fontfamily="monospace",
            color="#41424C",
        )
        if self.target_name:
            ax["B"].annotate(
                self.target_name,
                (0.025, 0.5),
                xycoords=text_anchor,
                fontsize=13,
                va="bottom",
                ha="left",
                fontfamily="monospace",
                color="#232023",
            )

    def plot(
        self,
        figsize: tuple[int, int] = (10, 5),
        colors: list = COLORS,
        *,
        descr_text: bool = True,
        legend: bool = True,
    ) -> tuple:
        """Plots the visibility of the source at the given
        time range. Also plots the positions of the sun and moon
        if set to ``True``.

        Parameters
        ----------
        figsize : tuple[int, int], optional
            Figure size. Width, height in inches.
            Default: (10, 5)
        colors : list, optional
            List of colors. If nothing provided a default
            list of colors is used. Default: None
        descr_text : bool, optional
            Whether to put a descriptive text next to the plot.
            Default: True
        legend : bool, optional
            If True, show legend in the plot. Default: True

        Returns
        -------
        tuple
            Figure and axis objects.
        """
        self.descr_text = descr_text
        self.legend = legend

        colors = iter(colors)

        fig, ax = plt.subplot_mosaic(
            "AB",
            layout="constrained",
            figsize=figsize,
            width_ratios=[3, 2],
        )

        for i, source_pos in enumerate(self.source_pos.values()):
            color = next(colors)

            mask = np.logical_and(
                source_pos.alt > self.min_alt * u.deg,
                self.max_alt * u.deg > source_pos.alt,
            )
            visible = source_pos.alt.copy()
            visible.value[~mask] = np.nan

            ax["A"].plot(
                self.dates,
                source_pos.alt,
                linestyle=":",
                color=color,
            )
            ax["A"].plot(
                self.dates,
                visible,
                lw=4,
                color=color,
                label=f"{i}",
            )

        ax["A"].plot()

        self._plot_config(ax)

        return fig, ax

    def _time_delta(self, r1, r2):
        latest_start = max(r1.start, r2.start)
        earliest_end = min(r1.end, r2.end)

        delta = earliest_end - latest_start

        return max(0, delta)

    def get_optimal_date(self, print_result: bool = False) -> list:
        """Computes the best date to observe the target source.
        Returns a list of three :class:`~pandas.Timestamp` where the
        first and last are the best date :math:`\pm` `obs_length / 2`.

        Parameters
        ----------
        print_result : bool, optional
            If `True`, also prints the result. Default: `False`

        Returns
        -------
        result : list
            List of :class:`~pandas.Timestamp`.
        """
        times = dict()
        t_range = namedtuple("t_range", ["start", "end"])

        for key, val in self.source_pos.items():
            maximum = np.max(val.alt)
            if maximum > self.max_alt * u.deg or maximum < self.min_alt * u.deg:
                continue
            idx_max = np.argmax(val.alt)
            delta = datetime.timedelta(hours=self.obs_length / 2)
            times[key] = [
                self.dates[idx_max] - delta,
                self.dates[idx_max],
                self.dates[idx_max] + delta,
            ]

        dt = np.zeros([len(times), len(times)])
        for i, key_i in enumerate(times):
            for j, key_j in enumerate(times):
                r1 = t_range(
                    start=times[key_i][0].to_datetime64(),
                    end=times[key_i][-1].to_datetime64(),
                )
                r2 = t_range(
                    start=times[key_j][0].to_datetime64(),
                    end=times[key_j][-1].to_datetime64(),
                )

                dt[i, j] = self._time_delta(r1, r2)

        if dt.sum(axis=0).size == 0:
            raise ValueError(
                "The source is not visible with the chosen parameters, "
                "so no optimal date could be determined!"
            )

        result = times[np.argmax(dt.sum(axis=0))]

        if print_result:
            print("")
            tab = Table(title="*** Best observation time ***")
            tab.add_column("Station ID", justify="right", style="cyan")
            tab.add_column("Obs. time start")
            tab.add_column("Obs. time midpoint")
            tab.add_column("Obs. time end")

            tab.add_row(
                f"{np.argmax(dt.sum(axis=0))}",
                result[0].strftime("%Y-%m-%d %H:%M:%S"),
                result[1].strftime("%Y-%m-%d %H:%M:%S"),
                result[2].strftime("%Y-%m-%d %H:%M:%S"),
            )
            console = Console()
            console.print(tab)
            print("")

        return result<|MERGE_RESOLUTION|>--- conflicted
+++ resolved
@@ -88,10 +88,6 @@
         frame : str or :class:`astropy.coordinates.BaseCoordinateFrame`, optional
             Type of coordinate frame the source sky coordinates
             should represent. Defaults: 'icrs'
-<<<<<<< HEAD
-        print_optimal_date : bool, optional
-            Prints the optimal date to observe. Default: False
-=======
         min_alt : float, optional
             The minimum altitude of the source (in degrees) above the horizon to
             be determined as visible. Default: 15.0
@@ -100,7 +96,6 @@
             be determined as visible. Default: 85.0
         print_optimal_date: bool, optional
             If `True` prints the optimal date for the observation. Default: ``False``
->>>>>>> 3a74e620
         """
         if isinstance(target, tuple) or (
             isinstance(target, np.ndarray) and target.size == 2
@@ -238,12 +233,11 @@
         # Text is drawn on axis "B"
         text_anchor = ax["B"].get_window_extent()
 
-<<<<<<< HEAD
         if self.descr_text:
             text = "Solid lines indicate that the source\n"
             text += "is visible. The visibility window is\n"
-            text += "limited to a range between 15 deg\n"
-            text += "and 85 deg."
+            text += f"limited to a range between {self.min_alt} deg\n"
+            text += f"and {self.max_alt} deg."
 
             if self.location.size > 10:
                 text += " For array layouts with\n"
@@ -259,14 +253,6 @@
                 ha="left",
                 color="#41424C",
             )
-=======
-        text = "Solid lines indicate that the source\n"
-        text += "is visible. The visibility window is\n"
-        text += f"limited to a range between {self.min_alt} deg\n"
-        text += f"and {self.max_alt} deg. For array layouts with\n"
-        text += "more than 10 stations, only the first\n"
-        text += "station (ID 0) is shown."
->>>>>>> 3a74e620
 
         ax["B"].annotate(
             f"RA:\t{self.ra:.5f}\nDec:\t{self.dec:.5f}".expandtabs(),
